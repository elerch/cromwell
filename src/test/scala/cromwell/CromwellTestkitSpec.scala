--- conflicted
+++ resolved
@@ -156,14 +156,6 @@
 
   def runWdlWithWorkflowManagerActor(wma: TestActorRef[WorkflowManagerActor], submitMsg: WorkflowManagerActor.SubmitWorkflow, eventFilter: EventFilter, fqn: FullyQualifiedName, stdout: Option[String], stderr: Option[String]) = {
     eventFilter.intercept {
-<<<<<<< HEAD
-      val workflowId = wma.ask(submitMsg).mapTo[WorkflowId].futureValue
-      def workflowStatus = wma.ask(WorkflowManagerActor.WorkflowStatus(workflowId)).mapTo[Option[WorkflowState]].futureValue
-      awaitCond(workflowStatus.contains(WorkflowSucceeded))
-      val standardStreams = wma.ask(WorkflowManagerActor.CallStdoutStderr(workflowId, fqn)).mapTo[StdoutStderr].futureValue
-      stdout foreach { _ shouldEqual new File(standardStreams.stdout.value).slurp}
-      stderr foreach { _ shouldEqual new File(standardStreams.stderr.value).slurp}
-=======
       within(5 seconds) {
         val workflowId = Await.result(wma.ask(submitMsg).mapTo[WorkflowId], 5 seconds)
         def workflowStatus = Await.result(wma.ask(WorkflowManagerActor.WorkflowStatus(workflowId)).mapTo[Option[WorkflowState]], 5 seconds)
@@ -172,7 +164,6 @@
         stdout foreach { _ shouldEqual new File(standardStreams.stdout.value).slurp}
         stderr foreach { _ shouldEqual new File(standardStreams.stderr.value).slurp}
       }
->>>>>>> 5f8e26e8
     }
   }
 

package cromwell.engine.workflow

import java.nio.file.Path

import akka.actor.FSM.{CurrentState, Transition}
import akka.actor._
import better.files._
import cromwell.engine
import cromwell.engine.{CallOutput, _}
import cromwell.engine.workflow.SingleWorkflowRunnerActor._
import cromwell.engine.workflow.WorkflowManagerActor._
import cromwell.webservice.CromwellApiHandler._
import cromwell.webservice.{WdlValueJsonFormatter, WorkflowMetadataResponse}
import spray.json._

import scala.util._

object SingleWorkflowRunnerActor {
  def props(source: WorkflowSourceFiles, metadataOutputFile: Option[Path], workflowManager: ActorRef): Props = {
    Props(classOf[SingleWorkflowRunnerActor], source, metadataOutputFile, workflowManager)
  }

  sealed trait RunnerMessage
  // The message to actually run the workflow is made explicit so the non-actor Main can `ask` this actor to do the
  // running and collect a result.
  case object RunWorkflow extends RunnerMessage
  private case object IssueReply extends RunnerMessage

  sealed trait RunnerState
  case object NotStarted extends RunnerState
  case object RunningWorkflow extends RunnerState
  case object RequestingOutputs extends RunnerState
  case object RequestingMetadata extends RunnerState
  case object Done extends RunnerState

  final case class RunnerData(replyTo: Option[ActorRef] = None,
                              id: Option[WorkflowId] = None,
                              terminalState: Option[WorkflowState] = None,
                              failures: Seq[Throwable] = Seq.empty) {

    def addFailure(message: String): RunnerData = addFailure(new Throwable(message))

    def addFailure(e: Throwable): RunnerData = this.copy(failures = e +: failures)
  }
}

/**
 * Designed explicitly for the use case of the 'run' functionality in Main. This Actor will start a workflow,
 * print out the outputs when complete and then shut down the actor system. Note that multiple aspects of this
 * are sub-optimal for future use cases where one might want a single workflow being run.
 */
case class SingleWorkflowRunnerActor(source: WorkflowSourceFiles,
                                     metadataOutputPath: Option[Path],
                                     workflowManager: ActorRef) extends LoggingFSM[RunnerState, RunnerData] with CromwellActor {

  import SingleWorkflowRunnerActor._

  val tag = "SingleWorkflowRunnerActor"

  startWith(NotStarted, RunnerData())

  private def requestMetadata: State = {
    workflowManager ! WorkflowMetadata(stateData.id.get)
    goto (RequestingMetadata)
  }

  private def issueReply: State = {
    self ! IssueReply
    goto (Done)
  }

  when (NotStarted) {
    case Event(RunWorkflow, data) =>
      log.info(s"$tag: launching workflow")
      workflowManager ! SubmitWorkflow(source)
      goto (RunningWorkflow) using data.copy(replyTo = Option(sender()))
  }

  when (RunningWorkflow) {
    case Event(WorkflowManagerSubmitSuccess(id), data) =>
      log.info(s"$tag: workflow ID UUID($id)")
      workflowManager ! SubscribeToWorkflow(id)
<<<<<<< HEAD

      if (getAbortJobsOnTerminate) {
        Runtime.getRuntime.addShutdownHook(new Thread() {
          override def run(): Unit = {
            workflowManager ! WorkflowAbort(id)
            log.info(s"$tag: Waiting for workflow $id to abort...")
            while(stateName != Done)
              Thread.sleep(1000)
            log.info(s"$tag: Workflow $id aborted.")
          }
        })
      }
      stay using data.copy(id = Option(id))
=======
      stay() using data.copy(id = Option(id))
>>>>>>> 9f44b6d5
    case Event(Transition(_, _, WorkflowSucceeded), data) =>
      workflowManager ! WorkflowOutputs(data.id.get)
      goto(RequestingOutputs) using data.copy(terminalState = Option(WorkflowSucceeded))
    case Event(Transition(_, _, WorkflowFailed), data) =>
      val updatedData = data.copy(terminalState = Option(WorkflowFailed)).addFailure(s"Workflow ${data.id.get} transitioned to state Failed")
      // If there's an output path specified then request metadata, otherwise issue a reply to the original sender.
      val nextState = if (metadataOutputPath.isDefined) requestMetadata else issueReply
      nextState using updatedData
  }

  when (RequestingOutputs) {
    case Event(WorkflowManagerWorkflowOutputsSuccess(id, outputs), data) =>
      // Outputs go to stdout
      outputOutputs(outputs)
      if (metadataOutputPath.isDefined) requestMetadata else issueReply
  }
  
  when (RequestingMetadata) {
    case Event(r: WorkflowManagerWorkflowMetadataSuccess, data) =>
      val updatedData = outputMetadata(r.response) match {
        case Success(_) => data
        case Failure(e) => data.addFailure(e)
      }
      issueReply using updatedData
  }

  when (Done) {
    case Event(IssueReply, data) =>
      data.terminalState foreach { state => log.info(s"$tag workflow finished with status '$state'.") }
      data.failures foreach { e => log.error(e, e.getMessage) }

      val message = data.terminalState collect { case WorkflowSucceeded => () } getOrElse Status.Failure(data.failures.head)
      data.replyTo foreach  { _ ! message }
      stay()
  }

  private def failAndFinish(e: Throwable): State = {
    log.error(e, s"$tag received Failure message: ${e.getMessage}")
    issueReply using stateData.addFailure(e)
  }

  whenUnhandled {
    // Handle failures for all WorkflowManagerFailureResponses generically.
    case Event(r: WorkflowManagerFailureResponse, data) => failAndFinish(r.failure)
    case Event(Failure(e), data) => failAndFinish(e)
    case Event(Status.Failure(e), data) => failAndFinish(e)
    case Event((CurrentState(_, _) | Transition(_, _, _)), _) =>
      // ignore uninteresting current state and transition messages
      stay()
    case Event(m, _) =>
      log.warning(s"$tag: received unexpected message: $m")
      stay()
  }

  /**
    * Outputs the outputs to stdout, and then requests the metadata.
    */
  private def outputOutputs(outputs: engine.WorkflowOutputs): Unit = {
    import WdlValueJsonFormatter._
    val outputValues = outputs mapValues { case CallOutput(wdlValue, _) => wdlValue }
    println(outputValues.toJson.prettyPrint)
  }

  private def outputMetadata(metadata: WorkflowMetadataResponse): Try[Unit] = {
    Try {
      // This import is required despite what IntelliJ thinks.
      import cromwell.webservice.WorkflowJsonSupport._
      val path = metadataOutputPath.get
      log.info(s"$tag writing metadata to $path")
      path.createIfNotExists().write(metadata.toJson.prettyPrint)
    }
  }
}<|MERGE_RESOLUTION|>--- conflicted
+++ resolved
@@ -80,23 +80,7 @@
     case Event(WorkflowManagerSubmitSuccess(id), data) =>
       log.info(s"$tag: workflow ID UUID($id)")
       workflowManager ! SubscribeToWorkflow(id)
-<<<<<<< HEAD
-
-      if (getAbortJobsOnTerminate) {
-        Runtime.getRuntime.addShutdownHook(new Thread() {
-          override def run(): Unit = {
-            workflowManager ! WorkflowAbort(id)
-            log.info(s"$tag: Waiting for workflow $id to abort...")
-            while(stateName != Done)
-              Thread.sleep(1000)
-            log.info(s"$tag: Workflow $id aborted.")
-          }
-        })
-      }
-      stay using data.copy(id = Option(id))
-=======
       stay() using data.copy(id = Option(id))
->>>>>>> 9f44b6d5
     case Event(Transition(_, _, WorkflowSucceeded), data) =>
       workflowManager ! WorkflowOutputs(data.id.get)
       goto(RequestingOutputs) using data.copy(terminalState = Option(WorkflowSucceeded))

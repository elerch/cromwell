package cromwell.engine.workflow

import akka.actor.FSM.{CurrentState, SubscribeTransitionCallBack, Transition}
import akka.actor._
import akka.event.Logging
import com.typesafe.config.ConfigFactory
import cromwell.engine
import cromwell.engine.ExecutionIndex._
import cromwell.engine.ExecutionStatus.ExecutionStatus
import cromwell.engine.backend.{Backend, CallLogs, CallMetadata}
import cromwell.engine.db.DataAccess._
import cromwell.engine.db.ExecutionDatabaseKey
import cromwell.engine.db.slick._
import cromwell.engine.workflow.WorkflowActor.{Restart, Start}
<<<<<<< HEAD
import cromwell.server.CromwellServer
import cromwell.util.WriteOnceStore
=======
import cromwell.engine.workflow.WorkflowManagerActor._
import cromwell.engine.{EnhancedFullyQualifiedName, _}
import cromwell.webservice.CromwellApiHandler._
>>>>>>> 9f44b6d5
import cromwell.webservice._
import lenthall.config.ScalaConfig.EnhancedScalaConfig
import org.joda.time.DateTime
import spray.json._
import wdl4s._
import wdl4s.values.WdlFile
import scala.concurrent.ExecutionContext.Implicits.global
<<<<<<< HEAD
import scala.concurrent.{Await, Future}
=======
>>>>>>> 9f44b6d5
import scala.concurrent.duration._
import scala.concurrent.{Await, Future, Promise}
import scala.io.Source
import scala.language.postfixOps
import scala.util.{Failure, Success, Try}

object WorkflowManagerActor {
  class WorkflowNotFoundException(message: String) extends RuntimeException(message)
  class CallNotFoundException(message: String) extends RuntimeException(message)

  sealed trait WorkflowManagerActorMessage

  case class SubmitWorkflow(source: WorkflowSourceFiles) extends WorkflowManagerActorMessage
  case class WorkflowActorSubmitSuccess(replyTo: Option[ActorRef], id: WorkflowId) extends WorkflowManagerActorMessage
  case class WorkflowActorSubmitFailure(replyTo: Option[ActorRef], failure: Throwable) extends WorkflowManagerActorMessage
  case class WorkflowStatus(id: WorkflowId) extends WorkflowManagerActorMessage
  case class WorkflowQuery(parameters: Seq[(String, String)]) extends WorkflowManagerActorMessage
  case class WorkflowOutputs(id: WorkflowId) extends WorkflowManagerActorMessage
  case class CallOutputs(id: WorkflowId, callFqn: FullyQualifiedName) extends WorkflowManagerActorMessage
  case class CallStdoutStderr(id: WorkflowId, callFqn: FullyQualifiedName) extends WorkflowManagerActorMessage
  case class WorkflowStdoutStderr(id: WorkflowId) extends WorkflowManagerActorMessage
  case class SubscribeToWorkflow(id: WorkflowId) extends WorkflowManagerActorMessage
  case class WorkflowAbort(id: WorkflowId) extends WorkflowManagerActorMessage
  final case class WorkflowMetadata(id: WorkflowId) extends WorkflowManagerActorMessage
  final case class RestartWorkflows(workflows: Seq[WorkflowDescriptor]) extends WorkflowManagerActorMessage
  final case class CallCaching(id: WorkflowId, parameters: QueryParameters, call: Option[String]) extends WorkflowManagerActorMessage
  case object AbortAllWorkflows extends WorkflowManagerActorMessage

  def props(backend: Backend): Props = Props(new WorkflowManagerActor(backend))

  // FIXME hack to deal with one class of "singularity" where Cromwell isn't smart enough to launch only
  // as much work as can reasonably be handled.
  // How long to delay between restarting each workflow that needs to be restarted.  Attempting to
  // restart 500 workflows at exactly the same time crushes the database connection pool.
  lazy val RestartDelay = 200 milliseconds

  sealed trait WorkflowManagerState
  case object Running extends WorkflowManagerState
  case object Aborting extends WorkflowManagerState
  case object Done extends WorkflowManagerState

  type WorkflowActorRef = ActorRef

  case class WorkflowManagerData(workflows: Map[WorkflowId, WorkflowActorRef]) {
    def add(entry: (WorkflowId, WorkflowActorRef)): WorkflowManagerData = this.copy(workflows = workflows + entry)
    def remove(id: WorkflowId): WorkflowManagerData = this.copy(workflows = workflows - id)
    def remove(actor: WorkflowActorRef): WorkflowManagerData = {
      val workflowId = workflows.collectFirst { case (id, a) if a == actor => id }
      // If the ID was found in the lookup return a modified copy of the state data, otherwise just return
      // the same state data.
      workflowId map remove getOrElse this
    }
  }
}

/**
 * Responses to messages:
 * SubmitWorkflow: Returns a `Future[WorkflowId]`
 * WorkflowStatus: Returns a `Future[Option[WorkflowState]]`
 * WorkflowOutputs: Returns a `Future[Option[binding.WorkflowOutputs]]` aka `Future[Option[Map[String, WdlValue]]`
 *
 */
class WorkflowManagerActor(backend: Backend) extends LoggingFSM[WorkflowManagerState, WorkflowManagerData] with CromwellActor {
  private val logger = Logging(context.system, this)
  private val tag = "WorkflowManagerActor"

  private val donePromise = Promise[Unit]()

  if (getAbortJobsOnTerminate) {
    Runtime.getRuntime.addShutdownHook(new Thread() {
      override def run(): Unit = {
        log.info(s"$tag: Received shutdown signal. Aborting all running workflows...")
        workflowStore.toMap.foreach{case (id, actor)=>
          CromwellServer.workflowManagerActor ! WorkflowManagerActor.WorkflowAbort(id)
        }
        var numRemaining = -1
        while(numRemaining != 0) {
          Thread.sleep(1000)
          val result = globalDataAccess.getWorkflowsByState(Seq(WorkflowRunning, WorkflowAborting))
          numRemaining = Await.result(result,Duration.Inf).size
          log.info(s"$tag: Waiting for all workflows to abort ($numRemaining remaining).")
        }
        log.info(s"$tag: All workflows aborted.")
      }
    })
  }

  override def preStart() {
    addShutdownHook()
    restartIncompleteWorkflows()
  }

  private def addShutdownHook(): Unit = {
    // Only abort jobs on SIGINT if the config explicitly sets backend.abortJobsOnTerminate = true.
    val abortJobsOnTerminate =
      ConfigFactory.load.getConfig("backend").getBooleanOr("abortJobsOnTerminate", default = false)

    if (abortJobsOnTerminate) {
      sys.addShutdownHook {
        logger.info(s"$tag: Received shutdown signal. Aborting all running workflows...")
        self ! AbortAllWorkflows
        Await.ready(donePromise.future, Duration.Inf)
      }
    }
  }

  private def reply[A](id: WorkflowId, fa: Future[A],
                       onSuccess: (WorkflowId, A) => WorkflowManagerSuccessResponse,
                       onFailure: (WorkflowId, Throwable) => WorkflowManagerFailureResponse): Unit = {
    val sndr = sender()
    fa onComplete {
      case Success(a) => sndr ! onSuccess(id, a)
      case Failure(e) => sndr ! onFailure(id, e)
    }
  }

  private def reply[A, B](id: WorkflowId, a: A, fb: Future[B],
                          onSuccess: (WorkflowId, A, B) => WorkflowManagerSuccessResponse,
                          onFailure: (WorkflowId, A, Throwable) => WorkflowManagerFailureResponse): Unit = {
    val sndr = sender()
    fb onComplete {
      case Success(b) => sndr ! onSuccess(id, a, b)
      case Failure(e) => sndr ! onFailure(id, a, e)
    }
  }

  private def replyToAbort(id: WorkflowId): Unit = {
    // Access the mutable state here synchronously, not in the callback.
    val workflowActor = stateData.workflows.get(id)
    val sndr = sender()
    globalDataAccess.getWorkflowState(id) onComplete {
      case Success(Some(s)) if s.isTerminal =>
        sndr ! WorkflowManagerAbortFailure(id, new IllegalStateException(s"Workflow $id is in terminal state $s and cannot be aborted."))
      case Success(Some(s)) =>
        workflowActor foreach { _ ! WorkflowActor.AbortWorkflow }
        sndr ! WorkflowManagerAbortSuccess(id)
      case Failure(x) => sender ! WorkflowManagerAbortFailure(id, x)
    }
  }

  private def replyToQuery(rawParameters: Seq[(String, String)]): Unit = {
    val sndr = sender()
    query(rawParameters) onComplete {
      case Success(r) => sndr ! WorkflowManagerQuerySuccess(r)
      case Failure(e) => sndr ! WorkflowManagerQueryFailure(e)
    }
  }

  private def replyToStatus(id: WorkflowId): Unit = {
    val sndr = sender()
    globalDataAccess.getWorkflowState(id) onComplete {
      // A "successful" return from the database API with a None value is actually a failure.  All legitimate
      // workflow IDs would have a status.
      case Success(None) => sndr ! WorkflowManagerStatusFailure(id, new WorkflowNotFoundException(s"Workflow $id not found"))
      case Success(s) => sndr ! WorkflowManagerStatusSuccess(id, s.get)
      case Failure(e) => sndr ! WorkflowManagerStatusFailure(id, e)
    }
  }

  startWith(Running, WorkflowManagerData(workflows = Map.empty))

  when (Running) {
    case Event(SubmitWorkflow(source), _) =>
      val updatedData = submitWorkflow(source, replyTo = Option(sender), id = None)
      stay() using updatedData
    case Event(WorkflowActorSubmitSuccess(replyTo, id), _) =>
      replyTo foreach { _ ! WorkflowManagerSubmitSuccess(id) }
      stay()
    case Event(WorkflowActorSubmitFailure(replyTo, e), _) =>
      replyTo foreach { _ ! WorkflowManagerSubmitFailure(e) }
      stay()
    case Event(WorkflowStatus(id), _) =>
      replyToStatus(id)
      stay()
    case Event(WorkflowQuery(rawParameters), _) =>
      replyToQuery(rawParameters)
      stay()
    case Event(WorkflowAbort(id), _) =>
      replyToAbort(id)
      stay()
    case Event(WorkflowOutputs(id), _) =>
      reply(id, workflowOutputs(id), WorkflowManagerWorkflowOutputsSuccess, WorkflowManagerWorkflowOutputsFailure)
      stay()
    case Event(CallOutputs(workflowId, callName), _) =>
      reply(workflowId, callName, callOutputs(workflowId, callName), WorkflowManagerCallOutputsSuccess, WorkflowManagerCallOutputsFailure)
      stay()
    case Event(CallStdoutStderr(workflowId, callName), _) =>
      val flatLogs = callStdoutStderr(workflowId, callName) map { _.flatten }
      reply(workflowId, callName, flatLogs, WorkflowManagerCallStdoutStderrSuccess, WorkflowManagerCallStdoutStderrFailure)
      stay()
    case Event(WorkflowStdoutStderr(id), _) =>
      val flatLogs = workflowStdoutStderr(id) map { _.mapValues(_.flatten) }
      reply(id, flatLogs, WorkflowManagerWorkflowStdoutStderrSuccess, WorkflowManagerWorkflowStdoutStderrFailure)
      stay()
    case Event(WorkflowMetadata(id), _) =>
      reply(id, workflowMetadata(id), WorkflowManagerWorkflowMetadataSuccess, WorkflowManagerWorkflowMetadataFailure)
      stay()
    case Event(SubscribeToWorkflow(id), data) =>
      //  NOTE: This fails silently. Currently we're ok w/ this, but you might not be in the future
      data.workflows.get(id) foreach {_ ! SubscribeTransitionCallBack(sender())}
      stay()
    case Event(RestartWorkflows(w :: ws), _) =>
      val updatedData = restartWorkflow(w)
      context.system.scheduler.scheduleOnce(RestartDelay) {
        self ! RestartWorkflows(ws)
      }
      stay() using updatedData
    case Event(RestartWorkflows(Nil), _) =>
      // No more workflows need restarting.
      stay()
    case Event(CallCaching(id, parameters, callName), _) =>
      reply(id, callCaching(id, parameters, callName), WorkflowManagerCallCachingSuccess, WorkflowManagerCallCachingFailure)
      stay()
    case Event(Transition(workflowActor, _, toState: WorkflowState), data) if toState.isTerminal =>
      // Remove terminal actors from the store.
      val updatedData = data.remove(workflowActor)
      stay() using updatedData
    case Event(AbortAllWorkflows, data) if data.workflows.isEmpty =>
      goto(Done)
    case Event(AbortAllWorkflows, data) =>
      data.workflows.values.foreach { _ ! WorkflowActor.AbortWorkflow }
      goto(Aborting)
  }

  when (Aborting) {
    case Event(Transition(workflowActor, _, toState: WorkflowState), data) if toState.isTerminal =>
      // Remove this terminal actor from the workflowStore and log a progress message.
      val updatedData = data.remove(workflowActor)
      logger.info(s"$tag: Waiting for all workflows to abort (${updatedData.workflows.size} remaining).")
      // If there are no more workflows to abort we're done, otherwise just stay in the current state.
      (if (updatedData.workflows.isEmpty) goto(Done) else stay()) using updatedData
  }

  when (Done) { FSM.NullFunction }

  whenUnhandled {
    // Uninteresting transition and current state notifications.
    case Event((Transition(_, _, _) | CurrentState(_, _)), _) => stay()
  }

  onTransition {
    case _ -> Done =>
      logger.info(s"$tag: All workflows aborted.")
      donePromise.trySuccess(())
  }

  /**
   * Returns a `Future[Any]` which will be failed if there is no workflow with the specified id.
   */
  private def assertWorkflowExistence(id: WorkflowId): Future[Any] = {
    // Confirm the workflow exists by querying its state.  If no state is found the workflow doesn't exist.
    globalDataAccess.getWorkflowState(id) map {
      case None => throw new WorkflowNotFoundException(s"Workflow '$id' not found")
      case _ =>
    }
  }

  private def assertCallExistence(id: WorkflowId, callFqn: FullyQualifiedName): Future[Any] = {
    globalDataAccess.getExecutionStatus(id, ExecutionDatabaseKey(callFqn, None, 1)) map {
      case None => throw new CallNotFoundException(s"Call '$callFqn' not found in workflow '$id'.")
      case _ =>
    }
  }

  /**
   * Retrieve the entries that produce stdout and stderr.
   */
  private def getCallLogKeys(id: WorkflowId, callFqn: FullyQualifiedName): Future[Seq[ExecutionDatabaseKey]] = {
    globalDataAccess.getExecutionStatuses(id, callFqn) map {
      case map if map.isEmpty => throw new CallNotFoundException(s"Call '$callFqn' not found in workflow '$id'.")
      case entries =>
        val callKeys = entries.keys filterNot { _.isCollector(entries.keys) }
        callKeys.toSeq.sortBy(_.index)
    }
  }

  private def workflowOutputs(id: WorkflowId): Future[engine.WorkflowOutputs] = {
    for {
      _ <- assertWorkflowExistence(id)
      outputs <- globalDataAccess.getWorkflowOutputs(id)
    } yield {
      SymbolStoreEntry.toWorkflowOutputs(outputs)
    }
  }

  private def callOutputs(workflowId: WorkflowId, callFqn: String): Future[engine.CallOutputs] = {
    for {
      _ <- assertWorkflowExistence(workflowId)
      _ <- assertCallExistence(workflowId, callFqn)
      outputs <- globalDataAccess.getOutputs(workflowId, ExecutionDatabaseKey(callFqn, None, 1))
    } yield {
      SymbolStoreEntry.toCallOutputs(outputs)
    }
  }

  private def assertCallFqnWellFormed(descriptor: WorkflowDescriptor, callFqn: FullyQualifiedName): Try[String] = {
    descriptor.namespace.resolve(callFqn) match {
      case Some(c: Call) => Success(c.unqualifiedName)
      case _ => Failure(new UnsupportedOperationException(s"Expected a fully qualified name to have at least two parts but got $callFqn"))
    }
  }

  private def hasLogs(entries: Iterable[ExecutionDatabaseKey])(key: ExecutionDatabaseKey) = {
    !key.fqn.isScatter && !key.isCollector(entries)
  }

  private def callStdoutStderr(workflowId: WorkflowId, callFqn: String): Future[Seq[Seq[CallLogs]]] = {
    def callKey(descriptor: WorkflowDescriptor, callName: String, key: ExecutionDatabaseKey) =
      BackendCallKey(descriptor.namespace.workflow.findCallByName(callName).get, key.index, key.attempt)
    def backendCallFromKey(descriptor: WorkflowDescriptor, callName: String, key: ExecutionDatabaseKey) =
      backend.bindCall(descriptor, callKey(descriptor, callName, key))

    // Local import for FullyQualifiedName.isFinalCall since FullyQualifiedName is really String
    import cromwell.engine.finalcall.FinalCall._
    for {
        _ <- assertWorkflowExistence(workflowId)
        descriptor <- globalDataAccess.getWorkflow(workflowId)
        _ <- assertCallExistence(workflowId, callFqn)
        callName <- Future.fromTry(assertCallFqnWellFormed(descriptor, callFqn)) if !callFqn.isFinalCall
        callLogKeys <- getCallLogKeys(workflowId, callFqn)
        backendKeys <- Future.successful(callLogKeys.map(key => backendCallFromKey(descriptor, callName, key)))
      } yield backendKeys.groupBy(_.key.index).values.toSeq.sortBy(_.head.key.index) map { _.sortBy(_.key.attempt).map(_.stdoutStderr) }
  }

  private def workflowStdoutStderr(workflowId: WorkflowId): Future[Map[FullyQualifiedName, Seq[Seq[CallLogs]]]] = {
    def logMapFromStatusMap(descriptor: WorkflowDescriptor, statusMap: Map[ExecutionDatabaseKey, ExecutionStatus]): Try[Map[FullyQualifiedName, Seq[Seq[CallLogs]]]] = {
      // Local import for FullyQualifiedName.isFinalCall since FullyQualifiedName is really String
      import cromwell.engine.finalcall.FinalCall._
      Try {
        val sortedMap = statusMap.toSeq.sortBy(_._1.index)
        val callsToPaths = for {
          (key, status) <- sortedMap if !key.fqn.isFinalCall && hasLogs(statusMap.keys)(key)
          callName = assertCallFqnWellFormed(descriptor, key.fqn).get
          callKey = BackendCallKey(descriptor.namespace.workflow.findCallByName(callName).get, key.index, key.attempt)
          // TODO There should be an easier way than going as far as backend.bindCall just to retrieve stdout/err path
          backendCall = backend.bindCall(descriptor, callKey)
          callStandardOutput = backend.stdoutStderr(backendCall)
        } yield key -> callStandardOutput

        /* Some FP "magic" to transform the pairs of (key, logs) into the final result: grouped by FQNS, ordered by shards, and then ordered by attempts */
        callsToPaths groupBy { _._1.fqn } mapValues { key => key.groupBy(_._1.index).values.toSeq.sortBy(_.head._1.index) map { _.sortBy(_._1.attempt).map(_._2) }  }
      }
    }

    for {
      _ <- assertWorkflowExistence(workflowId)
      descriptor <- globalDataAccess.getWorkflow(workflowId)
      callToStatusMap <- globalDataAccess.getExecutionStatuses(workflowId)
      statusMap = callToStatusMap mapValues { _.executionStatus }
      callToLogsMap <- Future.fromTry(logMapFromStatusMap(descriptor, statusMap))
    } yield callToLogsMap
  }

  private def buildWorkflowMetadata(workflowExecution: WorkflowExecution,
                                    workflowExecutionAux: WorkflowExecutionAux,
                                    workflowOutputs: engine.WorkflowOutputs,
                                    callMetadata: Map[FullyQualifiedName, Seq[CallMetadata]]): WorkflowMetadataResponse = {

    val startDate = new DateTime(workflowExecution.startDt)
    val endDate = workflowExecution.endDt map { new DateTime(_) }
    val workflowInputs = Source.fromInputStream(workflowExecutionAux.jsonInputs.getAsciiStream).mkString.parseJson.asInstanceOf[JsObject]

    WorkflowMetadataResponse(
      id = workflowExecution.workflowExecutionUuid.toString,
      workflowName = workflowExecution.name,
      status = workflowExecution.status,
      // We currently do not make a distinction between the submission and start dates of a workflow, but it's
      // possible at least theoretically that a workflow might not begin to execute immediately upon submission.
      submission = startDate,
      start = Option(startDate),
      end = endDate,
      inputs = workflowInputs,
      outputs = Option(workflowOutputs) map { _.mapToValues },
      calls = callMetadata)
  }

  private def workflowMetadata(id: WorkflowId): Future[WorkflowMetadataResponse] = {
    for {
      workflowExecution <- globalDataAccess.getWorkflowExecution(id)
      workflowOutputs <- workflowOutputs(id)
      // The workflow has been persisted in the DB so we know the workflowExecutionId must be non-null,
      // so the .get on the Option is safe.
      workflowExecutionAux <- globalDataAccess.getWorkflowExecutionAux(WorkflowId.fromString(workflowExecution.workflowExecutionUuid))
      callStandardStreamsMap <- workflowStdoutStderr(id)
      callInputs <- globalDataAccess.getAllInputs(id)
      callOutputs <- globalDataAccess.getAllOutputs(id)
      infosByExecution <- globalDataAccess.infosByExecution(id)
      executionEvents <- globalDataAccess.getAllExecutionEvents(id)
      runtimeAttributes <- globalDataAccess.getAllRuntimeAttributes(id)

      callMetadata = CallMetadataBuilder.build(infosByExecution, callStandardStreamsMap, callInputs, callOutputs, executionEvents, runtimeAttributes)
      workflowMetadata = buildWorkflowMetadata(workflowExecution, workflowExecutionAux, workflowOutputs, callMetadata)

    } yield workflowMetadata
  }

  /** Submit the workflow and return an updated copy of the state data reflecting the addition of a
    * Workflow ID -> WorkflowActorRef entry.
    */
  private def submitWorkflow(source: WorkflowSourceFiles, replyTo: Option[ActorRef], id: Option[WorkflowId]): WorkflowManagerData = {
    val workflowId: WorkflowId = id.getOrElse(WorkflowId.randomId())
    logger.info(s"$tag submitWorkflow input id = $id, effective id = $workflowId")
    val isRestart = id.isDefined

    case class ActorAndStateData(actor: WorkflowActorRef, data: WorkflowManagerData)

    val actorAndData = for {
      descriptor <- Try(WorkflowDescriptor(workflowId, source))
      actor = context.actorOf(WorkflowActor.props(descriptor, backend), s"WorkflowActor-$workflowId")
      _ = actor ! SubscribeTransitionCallBack(self)
      data = stateData.add(workflowId -> actor)
    } yield ActorAndStateData(actor, data)

    actorAndData match {
      case Failure(e) =>
        val messageOrBlank = Option(e.getMessage).mkString
        logger.error(e, s"$tag: Workflow failed submission: " + messageOrBlank)
        replyTo foreach { _ ! WorkflowManagerSubmitFailure(e)}
        // Return the original state data if the workflow failed submission.
        stateData
      case Success(a) =>
        a.actor ! (if (isRestart) Restart else Start(replyTo))
        a.data
    }
  }

  private def restartWorkflow(restartableWorkflow: WorkflowDescriptor): WorkflowManagerData = {
    logger.info("Invoking restartableWorkflow on " + restartableWorkflow.id.shortString)
    submitWorkflow(restartableWorkflow.sourceFiles, replyTo = None, Option(restartableWorkflow.id))
  }

  private def restartIncompleteWorkflows(): Unit = {
    def logRestarts(restartableWorkflows: Traversable[WorkflowDescriptor]): Unit = {
      val num = restartableWorkflows.size
      val displayNum = if (num == 0) "no" else num.toString
      val plural = if (num == 1) "" else "s"

      logger.info(s"$tag Found $displayNum workflow$plural to restart.")

      if (num > 0) {
        val ids = restartableWorkflows.map { _.id.toString }.toSeq.sorted
        logger.info(s"$tag Restarting workflow ID$plural: " + ids.mkString(", "))
      }
    }

    val result = for {
      restartableWorkflows <- globalDataAccess.getWorkflowsByState(Seq(WorkflowSubmitted, WorkflowRunning))
      _ = logRestarts(restartableWorkflows)
      _ = self ! RestartWorkflows(restartableWorkflows.toSeq)
    } yield ()

    result recover {
      case e: Throwable => logger.error(e, e.getMessage)
    }
  }

  private def query(rawParameters: Seq[(String, String)]): Future[WorkflowQueryResponse] = {
    for {
    // Future/Try to wrap the exception that might be thrown from WorkflowQueryParameters.apply.
      parameters <- Future.fromTry(Try(WorkflowQueryParameters(rawParameters)))
      response <- globalDataAccess.queryWorkflows(parameters)
    } yield response
  }

  private def callCaching(id: WorkflowId, parameters: QueryParameters, callName: Option[String]): Future[Int] = {
    for {
      _ <- assertWorkflowExistence(id)
      cachingParameters <- CallCachingParameters.from(id, callName, parameters)
      updateCount <- globalDataAccess.updateCallCaching(cachingParameters)
    } yield updateCount
  }
}<|MERGE_RESOLUTION|>--- conflicted
+++ resolved
@@ -12,14 +12,10 @@
 import cromwell.engine.db.ExecutionDatabaseKey
 import cromwell.engine.db.slick._
 import cromwell.engine.workflow.WorkflowActor.{Restart, Start}
-<<<<<<< HEAD
 import cromwell.server.CromwellServer
-import cromwell.util.WriteOnceStore
-=======
 import cromwell.engine.workflow.WorkflowManagerActor._
 import cromwell.engine.{EnhancedFullyQualifiedName, _}
 import cromwell.webservice.CromwellApiHandler._
->>>>>>> 9f44b6d5
 import cromwell.webservice._
 import lenthall.config.ScalaConfig.EnhancedScalaConfig
 import org.joda.time.DateTime
@@ -27,10 +23,7 @@
 import wdl4s._
 import wdl4s.values.WdlFile
 import scala.concurrent.ExecutionContext.Implicits.global
-<<<<<<< HEAD
 import scala.concurrent.{Await, Future}
-=======
->>>>>>> 9f44b6d5
 import scala.concurrent.duration._
 import scala.concurrent.{Await, Future, Promise}
 import scala.io.Source
@@ -99,25 +92,6 @@
 
   private val donePromise = Promise[Unit]()
 
-  if (getAbortJobsOnTerminate) {
-    Runtime.getRuntime.addShutdownHook(new Thread() {
-      override def run(): Unit = {
-        log.info(s"$tag: Received shutdown signal. Aborting all running workflows...")
-        workflowStore.toMap.foreach{case (id, actor)=>
-          CromwellServer.workflowManagerActor ! WorkflowManagerActor.WorkflowAbort(id)
-        }
-        var numRemaining = -1
-        while(numRemaining != 0) {
-          Thread.sleep(1000)
-          val result = globalDataAccess.getWorkflowsByState(Seq(WorkflowRunning, WorkflowAborting))
-          numRemaining = Await.result(result,Duration.Inf).size
-          log.info(s"$tag: Waiting for all workflows to abort ($numRemaining remaining).")
-        }
-        log.info(s"$tag: All workflows aborted.")
-      }
-    })
-  }
-
   override def preStart() {
     addShutdownHook()
     restartIncompleteWorkflows()
